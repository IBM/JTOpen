--- conflicted
+++ resolved
@@ -1181,28 +1181,7 @@
         
 		// Create the AS400 object, so we can create a Connection via loadImpl2.
 		AS400 as400 = null;
-<<<<<<< HEAD
-		try { 
-		if (secure)
-		{
-			if (serverName.length() == 0)
-				as400 = new SecureAS400 ();
-			else if (userName == null )
-				as400 = new SecureAS400 (serverName);
-			else if (clearPassword == null )
-				as400 = new SecureAS400 (serverName, userName);
-			else
-				as400 = new SecureAS400 (serverName, userName, clearPassword, additionalAuthenticationFactor);
-			
-			Object sslSocketFactoryObject = jdProperties.getOriginalInfo().get(PROPERTY_SSL_SOCKET_FACTORY);
-		    if ((sslSocketFactoryObject != null) && (sslSocketFactoryObject instanceof SSLSocketFactory)) {
-		        as400.setSSLSocketFactory((SSLSocketFactory) sslSocketFactoryObject);
-		    }
-		}
-		else
-=======
 		try 
->>>>>>> 5702fe28
 		{
             if (serverName.length() == 0)
                 as400 = AS400.newInstance(secure);
@@ -1212,6 +1191,10 @@
                 as400 = AS400.newInstance(secure, serverName, userName);
             else
                 as400 = AS400.newInstance(secure, serverName, userName, clearPassword, additionalAuthenticationFactor);
+			Object sslSocketFactoryObject = jdProperties.getOriginalInfo().get(PROPERTY_SSL_SOCKET_FACTORY);
+		    if ((sslSocketFactoryObject != null) && (sslSocketFactoryObject instanceof SSLSocketFactory)) {
+		        as400.setSSLSocketFactory((SSLSocketFactory) sslSocketFactoryObject);
+		    }
 		}
 		catch (AS400SecurityException e)
         {                           
